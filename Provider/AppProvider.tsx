"use client";

import {
  QueryClient,
  QueryClientProvider,
} from "@tanstack/react-query";
import { SessionProvider } from "next-auth/react";

const AppProvider = ({
  children,
}: Readonly<{
  children: React.ReactNode;
}>) => {
  const queryClient = new QueryClient();

  return (
    <QueryClientProvider client={queryClient}>
      <SessionProvider>

<<<<<<< HEAD
      {children}
=======
        {children}
>>>>>>> 31d38fba
      </SessionProvider>
    </QueryClientProvider>
  )
}

export default AppProvider;
<|MERGE_RESOLUTION|>--- conflicted
+++ resolved
@@ -17,11 +17,7 @@
     <QueryClientProvider client={queryClient}>
       <SessionProvider>
 
-<<<<<<< HEAD
       {children}
-=======
-        {children}
->>>>>>> 31d38fba
       </SessionProvider>
     </QueryClientProvider>
   )
