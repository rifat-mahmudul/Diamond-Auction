"use client";

import Link from "next/link";
import { usePathname } from "next/navigation";
import {
  LayoutDashboard,
  Layers,
  Gavel,
  Users,
  User,
  FileText,
  Settings,
  LogOut,
} from "lucide-react";
import {
  Sidebar,
  SidebarContent,
  SidebarHeader,
  SidebarMenu,
  SidebarMenuButton,
  SidebarMenuItem,
} from "@/components/ui/sidebar";
import Image from "next/image";
import { Dialog, DialogContent, DialogTitle } from "@/components/ui/dialog";
import { useState } from "react";
import { Button } from "@/components/ui/button";
import { signOut } from "next-auth/react";

interface AppSidebarProps {
  isMobile?: boolean;
}

<<<<<<< HEAD



export function AppSidebar({  }: AppSidebarProps) {

=======
export function AppSidebar({}: AppSidebarProps) {
>>>>>>> 3091f30e
  const pathname = usePathname();
  const [isLogoutDialogOpen, setIsLogoutDialogOpen] = useState(false);

  const isActive = (path: string) => {
    return pathname === path;
  };

<<<<<<< HEAD
  // const handleLogout = () => {
  //   // Handle logout logic here
  //   setIsLogoutDialogOpen(false);
  //   // Redirect to login page or perform other logout actions
  // };

=======
>>>>>>> 3091f30e
  return (
    <>
      <Sidebar className="border-r-0" collapsible="none">
        <SidebarHeader className="h-[72px] flex items-center justify-center border-b border-[#5c5343] bg-[#645949]">
          <div className="flex items-center gap-2">
            <Image
              src="/assets/logo.png"
              alt="Diamond Auctions"
              width={100}
              height={100}
              className="w-[46px] h-[39px]"
            />
          </div>
        </SidebarHeader>
        <SidebarContent className="p-4 bg-[#6b614f]">
          <SidebarMenu className="space-y-2">
            <SidebarMenuItem>
              <SidebarMenuButton
                asChild
                isActive={isActive("/dashboard")}
                className="text-white py-6  hover:bg-[#7d7260] hover:text-white data-[active=true]:bg-[#BDA888] data-[active=true]:font-semibold"
              >
                <Link href="/dashboard" className="flex items-center gap-3 px-4 py-3">
                  <LayoutDashboard className="h-5 w-5 text-white" />
                  <span className="text-base font-medium text-white">Dashboard</span>
                </Link>
              </SidebarMenuButton>
            </SidebarMenuItem>
            <SidebarMenuItem>
              <SidebarMenuButton
                asChild
                isActive={isActive("/dashboard/categories")}
                className="text-white py-6 hover:bg-[#7d7260] hover:text-white data-[active=true]:bg-[#BDA888] data-[active=true]:font-semibold"
              >
                <Link href="/dashboard/categories" className="flex items-center gap-3 px-4 py-3">
                  <Layers className="h-5 w-5 text-white" />
                  <span className="text-base font-medium text-white">Categories</span>
                </Link>
              </SidebarMenuButton>
            </SidebarMenuItem>
            <SidebarMenuItem>
              <SidebarMenuButton
                asChild
                isActive={isActive("/dashboard/auctions")}
                className="text-white py-6 hover:bg-[#7d7260] hover:text-white data-[active=true]:bg-[#BDA888] data-[active=true]:font-semibold"
              >
                <Link href="/dashboard/auctions" className="flex items-center gap-3 px-4 py-3">
                  <Gavel className="h-5 w-5 text-white" />
                  <span className="text-base font-medium text-white">Auctions</span>
                </Link>
              </SidebarMenuButton>
            </SidebarMenuItem>
            <SidebarMenuItem>
              <SidebarMenuButton
                asChild
                isActive={isActive("/dashboard/bidders")}
                className="text-white py-6 hover:bg-[#7d7260] hover:text-white data-[active=true]:bg-[#BDA888] data-[active=true]:font-semibold"
              >
                <Link href="/dashboard/bidders" className="flex items-center gap-3 px-4 py-3">
                  <Users className="h-5 w-5 text-white" />
                  <span className="text-base font-medium text-white">Bidders</span>
                </Link>
              </SidebarMenuButton>
            </SidebarMenuItem>
            <SidebarMenuItem>
              <SidebarMenuButton
                asChild
                isActive={isActive("/dashboard/seller")}
                className="text-white py-6 hover:bg-[#7d7260] hover:text-white data-[active=true]:bg-[#BDA888] data-[active=true]:font-semibold"
              >
                <Link href="/dashboard/seller" className="flex items-center gap-3 px-4 py-3">
                  <User className="h-5 w-5 text-white" />
                  <span className="text-base font-medium text-white">Seller</span>
                </Link>
              </SidebarMenuButton>
            </SidebarMenuItem>
            <SidebarMenuItem>
              <SidebarMenuButton
                asChild
                isActive={isActive("/dashboard/blogs")}
                className="text-white py-6 hover:bg-[#7d7260] hover:text-white data-[active=true]:bg-[#BDA888] data-[active=true]:font-semibold"
              >
                <Link href="/dashboard/blogs" className="flex items-center gap-3 px-4 py-3">
                  <FileText className="h-5 w-5 text-white" />
                  <span className="text-base font-medium text-white">Blogs Management</span>
                </Link>
              </SidebarMenuButton>
            </SidebarMenuItem>
            <SidebarMenuItem>
              <SidebarMenuButton
                asChild
                isActive={pathname.startsWith("/dashboard/settings")}
                className="text-white py-6 hover:bg-[#7d7260] hover:text-white data-[active=true]:bg-[#BDA888] data-[active=true]:font-semibold"
              >
                <Link href="/dashboard/settings" className="flex items-center gap-3 px-4 py-3">
                  <Settings className="h-5 w-5 text-white" />
                  <span className="text-base font-medium text-white">Settings</span>
                </Link>
              </SidebarMenuButton>
            </SidebarMenuItem>
          </SidebarMenu>
        </SidebarContent>
        <div className="mt-auto p-4 bg-[#6b614f] border-t border-[#5c5343]">
          <SidebarMenu>
            <SidebarMenuItem>
              <SidebarMenuButton
                onClick={() => setIsLogoutDialogOpen(true)}
                className="text-white hover:bg-[#7d7260] hover:text-white flex items-center gap-3 px-4 py-3"
              >
                <LogOut className="h-5 w-5" />
                <span>Logout</span>
              </SidebarMenuButton>
            </SidebarMenuItem>
          </SidebarMenu>
        </div>
      </Sidebar>

      <Dialog open={isLogoutDialogOpen} onOpenChange={setIsLogoutDialogOpen}>
        <DialogContent className="sm:max-w-md bg-[#6b614f] text-white border-none">
          <div className="flex flex-col items-center justify-center py-4">
            <Image
              src="/diamond-logo.svg"
              alt="Diamond Auctions"
              width={50}
              height={50}
              className="mb-4"
            />
            <DialogTitle className="text-xl font-bold text-center">
              Are You Sure To Log Out?
            </DialogTitle>
            <div className="flex gap-4 mt-6 w-full">
              <Button
                onClick={() => {
                  localStorage.clear();
                  signOut({ callbackUrl: "/login" });
                }}
                className="flex-1 bg-[#6b614f] border border-white hover:bg-[#7d7260]"
                variant="outline"
              >
                Yes
              </Button>
              <Button
                onClick={() => setIsLogoutDialogOpen(false)}
                className="flex-1 bg-amber-100 text-[#6b614f] hover:bg-amber-200 hover:text-[#6b614f]"
              >
                No
              </Button>
            </div>
          </div>
        </DialogContent>
      </Dialog>
    </>
  );
}<|MERGE_RESOLUTION|>--- conflicted
+++ resolved
@@ -30,15 +30,7 @@
   isMobile?: boolean;
 }
 
-<<<<<<< HEAD
-
-
-
-export function AppSidebar({  }: AppSidebarProps) {
-
-=======
 export function AppSidebar({}: AppSidebarProps) {
->>>>>>> 3091f30e
   const pathname = usePathname();
   const [isLogoutDialogOpen, setIsLogoutDialogOpen] = useState(false);
 
@@ -46,15 +38,6 @@
     return pathname === path;
   };
 
-<<<<<<< HEAD
-  // const handleLogout = () => {
-  //   // Handle logout logic here
-  //   setIsLogoutDialogOpen(false);
-  //   // Redirect to login page or perform other logout actions
-  // };
-
-=======
->>>>>>> 3091f30e
   return (
     <>
       <Sidebar className="border-r-0" collapsible="none">
