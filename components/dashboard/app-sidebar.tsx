--- conflicted
+++ resolved
@@ -30,11 +30,11 @@
 //   isMobile?: boolean;
 // }
 
-<<<<<<< HEAD
+
 export function AppSidebar() {
-=======
+
 export function AppSidebar({  }: AppSidebarProps) {
->>>>>>> 3494dc05
+
   const pathname = usePathname();
   const [isLogoutDialogOpen, setIsLogoutDialogOpen] = useState(false);
 
