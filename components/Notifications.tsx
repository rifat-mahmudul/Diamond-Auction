"use client";
import { useEffect } from "react";
import { formatDistanceToNow } from "date-fns";
import { useSocketContext } from "@/Provider/SocketProvider";
import { useSession } from "next-auth/react";

const Notifications = () => {
  const { notifications, setNotifications } = useSocketContext();
  const session = useSession();
  const token = session?.data?.user?.accessToken;

  useEffect(() => {
    const fetchInitialNotifications = async () => {
      if (token) {
        try {
<<<<<<< HEAD
          const response = await fetch(`${process.env.NEXT_PUBLIC_API_URL}/bids/notifications`, {
            headers: {
              Authorization: `Bearer ${token}`,
            },
          });
=======
          const response = await fetch(
            `${process.env.NEXT_PUBLIC_API_URL}/bids/notifications`,
            {
              headers: {
                Authorization: `Bearer ${token}`,
              },
            }
          );
>>>>>>> a3035d92
          const data = await response.json();
          if (data.status && data.data) {
            setNotifications(data.data);
          } else {
            console.error(
              "Failed to fetch initial notifications:",
              data.message
            );
          }
        } catch (error) {
          console.error("Error fetching initial notifications:", error);
        }
      }
    };

    fetchInitialNotifications();
  }, [token, setNotifications]);

  return (
    <div>
      <h2 className="text-3xl font-semibold mb-4 text-center">Notifications</h2>
      <ul className="space-y-4">
        {notifications.map((notification) => (
          <li
            key={notification._id}
            className="p-4  space-x-4 border-b border-[#dfc5a2]"
          >
            <div className="flex items-center justify-between">
              <p className="text-sm text-gray-600">
                {notification.message}
                {notification.auction && (
                  <span className="font-semibold">
                    {" "}
                    ({notification.auction.title})
                  </span>
                )}
              </p>
              <p className="text-xs text-gray-400">
                {formatDistanceToNow(new Date(notification.createdAt), {
                  addSuffix: true,
                })}
              </p>
            </div>
          </li>
        ))}
        {notifications.length === 0 && (
          <li className="text-gray-500">No new notifications</li>
        )}
      </ul>
    </div>
  );
};

export default Notifications;<|MERGE_RESOLUTION|>--- conflicted
+++ resolved
@@ -13,13 +13,6 @@
     const fetchInitialNotifications = async () => {
       if (token) {
         try {
-<<<<<<< HEAD
-          const response = await fetch(`${process.env.NEXT_PUBLIC_API_URL}/bids/notifications`, {
-            headers: {
-              Authorization: `Bearer ${token}`,
-            },
-          });
-=======
           const response = await fetch(
             `${process.env.NEXT_PUBLIC_API_URL}/bids/notifications`,
             {
@@ -28,7 +21,6 @@
               },
             }
           );
->>>>>>> a3035d92
           const data = await response.json();
           if (data.status && data.data) {
             setNotifications(data.data);
