"use client"

<<<<<<< HEAD
import Link from "next/link";
import Image from "next/image";
import { usePathname, useRouter, useSearchParams } from "next/navigation";
import { Button } from "@/components/ui/button";
import { Input } from "@/components/ui/input";
import { Sheet, SheetContent, SheetTrigger } from "@/components/ui/sheet";
import { useMobile } from "@/hooks/use-mobile-nav";
import { BellRing, Heart, Menu, Search, UserRound } from "lucide-react";
import { useSession } from "next-auth/react";
import { useQuery } from "@tanstack/react-query";
import { useEffect, useState } from "react";
import { useSocketContext } from "@/Provider/SocketProvider";
=======
import type React from "react"

import Link from "next/link"
import Image from "next/image"
import { usePathname, useRouter } from "next/navigation"
import { Button } from "@/components/ui/button"
import { Input } from "@/components/ui/input"
import { Sheet, SheetContent, SheetTrigger } from "@/components/ui/sheet"
import { useMobile } from "@/hooks/use-mobile-nav"
import { BellRing, Heart, Menu, Search, UserRound } from "lucide-react"
import { useSession } from "next-auth/react"
import { useQuery } from "@tanstack/react-query"
import { useState } from "react"
import { useSocketContext } from "@/Provider/SocketProvider"
>>>>>>> 8b835b65

const navLinks = [
  { name: "Home", href: "/" },
  { name: "Auctions", href: "/auctions" },
  { name: "About Us", href: "/about-us" },
  { name: "FAQ", href: "/faq" },
  { name: "Blog", href: "/blog" },
  { name: "Contact", href: "/contact" },
]

const fetchWishlist = async (token: string | undefined) => {
  if (!token) return null
  const response = await fetch(`${process.env.NEXT_PUBLIC_API_URL}/wishlist`, {
    headers: {
      "Content-Type": "application/json",
      Authorization: `Bearer ${token}`,
    },
  })
  if (!response.ok) {
    throw new Error("Failed to fetch wishlist")
  }
  return response.json()
}

export function Navbar() {
<<<<<<< HEAD
  const [searchTerm, setSearchTerm] = useState("");
  const router = useRouter();
  const pathname = usePathname();
  const searchParams = useSearchParams();
  const isMobile = useMobile();
  const { status } = useSession();
  const isLoggedIn = status === "authenticated";
  const session = useSession();
  const token = session?.data?.user?.accessToken;
=======
  const [searchTerm, setSearchTerm] = useState("")
  const router = useRouter()
  const isMobile = useMobile()
  const pathname = usePathname()
  const { status } = useSession()
  const isLoggedIn = status === "authenticated"
  const session = useSession()
  const token = session?.data?.user?.accessToken
>>>>>>> 8b835b65

  // Sync search term with URL
  useEffect(() => {
    const searchTermFromUrl = searchParams.get("searchTerm");
    if (searchTermFromUrl) {
      setSearchTerm(searchTermFromUrl);
    }
  }, [searchParams]);

  const { data: wishlistData } = useQuery({
    queryKey: ["wishlist-length"],
    queryFn: () => fetchWishlist(token),
    enabled: isLoggedIn,
    refetchInterval: 5000,
  })

  const wishlists = wishlistData?.data?.auctions || []

  const { notificationCount, setNotificationCount } = useSocketContext()

  const markNotificationsAsRead = async () => {
    if (!token) return
    try {
<<<<<<< HEAD
      const res = await fetch(
        `${process.env.NEXT_PUBLIC_API_URL}/bids/notifications/mark-as-read`,
        {
          method: "POST",
          headers: {
            "Content-Type": "application/json",
            Authorization: `Bearer ${token}`,
          },
        }
      );
      localStorage.removeItem("notificationCount");
      setNotificationCount(null);
      if (!res.ok) throw new Error("Failed to mark notifications as read");
=======
      const res = await fetch(`${process.env.NEXT_PUBLIC_API_URL}/bids/notifications/mark-as-read`, {
        method: "POST",
        headers: {
          "Content-Type": "application/json",
          Authorization: `Bearer ${token}`,
        },
      })
      localStorage.removeItem("notificationCount")
      setNotificationCount(null)
      if (!res.ok) throw new Error("Failed to mark notifications as read")
>>>>>>> 8b835b65
    } catch (error) {
      console.error(error)
    }
  }

  const iconLinks = [
    { icon: Heart, href: "/wishlist", count: wishlists?.length },
    { icon: BellRing, href: "/notifications", count: notificationCount },
    { icon: UserRound, href: "/accounts" },
  ]

  const getIconClasses = (href: string) => `
    relative border-2 rounded-full p-2 transition-colors
    ${pathname.startsWith(href) ? "border-[#E6C475]" : "border-[#D1D1D1] hover:border-[#E6C475] hover:bg-[#E6C475]"}
  `

  const getIconColor = (href: string) => (pathname.startsWith(href) ? "text-[#E6C475]" : "text-white")

  const isActive = (href: string) => {
    if (href === "/") return pathname === href
    return pathname.startsWith(href)
  }

  const handleSearch = (e: React.KeyboardEvent<HTMLInputElement>) => {
    if (e.key === "Enter" && searchTerm.trim()) {
<<<<<<< HEAD
      router.push(
        `/auctions?searchTerm=${encodeURIComponent(searchTerm.trim())}`
      );
      setSearchTerm("");
    }
    setSearchTerm("");
  };
=======
      router.push(`/auctions?searchTerm=${encodeURIComponent(searchTerm.trim())}`)
      setSearchTerm("")
    }
  }
>>>>>>> 8b835b65

  return (
    <header className="fixed top-0 z-50 w-full border-b bg-[#817667] h-[83px] flex justify-center flex-col">
      <div className="container flex h-16 items-center justify-between">
        {/* Logo */}
        <div>
          <Link href="/" className="flex items-center gap-2">
            <Image src="/assets/logo.png" alt="Logo" width={46} height={39} className="h-[39px] w-[46px]" />
          </Link>
        </div>

        {/* Desktop Nav Links */}
        <div>
          {!isMobile && (
            <nav className="hidden md:flex md:gap-6">
              {navLinks.map((link) => (
                <Link
                  key={link.name}
                  href={link.href}
<<<<<<< HEAD
                  className={`text-[16px] font-medium transition-colors hover:text-[#E4C072] ${
                    isActive(link.href) ? "text-[#E4C072]" : "text-white"
                  }`}
=======
                  className={`text-[16px] font-medium transition-colors hover:text-[#E6C475] ${isActive(link.href) ? "text-[#E6C475]" : "text-white"
                    }`}
>>>>>>> 8b835b65
                >
                  {link.name}
                </Link>
              ))}
            </nav>
          )}
        </div>

        {/* Right Side */}
        <div className="flex items-center gap-4">
          {/* Search */}
          <div className="relative w-full max-w-[160px] sm:max-w-sm">
            <Input
              placeholder="Search..."
              className="pr-8 h-[32px] w-full border border-[#D1D1D1] focus:outline-none placeholder:text-gray-400 text-white text-sm"
              value={searchTerm}
              onChange={(e) => setSearchTerm(e.target.value)}
              onKeyDown={handleSearch}
            />
            <Search className="absolute right-2 top-1/2 h-4 w-4 -translate-y-1/2 transform text-white" />
          </div>

          {/* Login Button */}
          {!isLoggedIn && (
            <Link href="/login" className="hidden md:block">
              <Button variant="default" className="px-6 hidden lg:block">
                Login
              </Button>
            </Link>
          )}

          {/* Icons when logged in */}
          {isLoggedIn && (
            <div className="flex items-center gap-2 sm:gap-4">
              {iconLinks.map(({ icon: Icon, href, count }) =>
                href === "/notifications" ? (
                  <button
                    key={href}
                    onClick={async (e) => {
                      e.preventDefault()
                      await markNotificationsAsRead()
                      router.push("/notifications")
                    }}
                    className={getIconClasses(href)}
                  >
                    <Icon className={getIconColor(href)} size={20} />
                    {count > 0 && (
                      <span className="absolute top-[-8px] right-[-8px] bg-[#E4C072] text-white rounded-full text-[10px] px-[6px] font-semibold">
                        {count}
                      </span>
                    )}
                  </button>
                ) : (
                  <Link key={href} href={href} className={getIconClasses(href)}>
                    <Icon className={getIconColor(href)} size={20} />
                    {count > 0 && (
                      <span className="absolute top-[-8px] right-[-8px] bg-[#E4C072] text-white rounded-full text-[10px] px-[6px] font-semibold">
                        {count}
                      </span>
                    )}
                  </Link>
                ),
              )}
            </div>
          )}

          {/* Mobile Menu */}
          {isMobile && (
            <Sheet>
              <SheetTrigger asChild>
                <Button variant="ghost" size="icon" className="md:hidden">
                  <Menu className="h-5 w-5 text-white" />
                  <span className="sr-only">Toggle menu</span>
                </Button>
              </SheetTrigger>
              <SheetContent
                side="right"
                className="w-[280px] sm:w-[300px] bg-[#f5f0e8]"
              >
                <nav className="flex flex-col gap-4 pt-10">
                  {navLinks.map((link) => (
                    <Link
                      key={link.name}
                      href={link.href}
<<<<<<< HEAD
                      className={`text-base font-medium transition-colors hover:text-[#E4C072] ${
                        isActive(link.href) ? "text-[#E4C072]" : "text-gray-800"
                      }`}
=======
                      className={`text-base font-medium transition-colors hover:text-[#E6C475] ${isActive(link.href) ? "text-[#E6C475]" : "text-muted-foreground"
                        }`}
>>>>>>> 8b835b65
                    >
                      {link.name}
                    </Link>
                  ))}
                  {!isLoggedIn ? (
                    <Link
                      href="/login"
                      className={`text-base font-medium transition-colors hover:text-[#E4C072] ${
                        isActive("/login") ? "text-[#E4C072]" : "text-gray-800"
                      }`}
                    >
                      Login
                    </Link>
                  ) : (
                    <>
                      <Link
                        href="/wishlist"
<<<<<<< HEAD
                        className={`relative text-base font-medium transition-colors hover:text-[#E4C072] ${
                          isActive("/wishlist")
                            ? "text-[#E4C072]"
                            : "text-gray-800"
                        }`}
=======
                        className={`relative text-base font-medium transition-colors hover:text-[#E6C475] ${isActive("/wishlist") ? "text-[#E6C475]" : "text-muted-foreground"
                          }`}
>>>>>>> 8b835b65
                      >
                        Wishlist
                        {wishlists?.length > 0 && (
                          <span className="absolute top-[-8px] right-[-8px] bg-[#E4C072] text-white rounded-full text-[10px] px-[6px] font-semibold">
                            {wishlists.length}
                          </span>
                        )}
                      </Link>
                      <button
                        onClick={async (e) => {
                          e.preventDefault()
                          await markNotificationsAsRead()
                          router.push("/notifications")
                        }}
                        className={`relative text-base font-medium transition-colors hover:text-[#E6C475] ${isActive("/notifications") ? "text-[#E6C475]" : "text-muted-foreground"
                          }`}
                      >
                        Notifications
                        {typeof notificationCount === "number" &&
                          notificationCount > 0 && (
                            <span className="absolute top-[-8px] right-[-8px] bg-[#E4C072] text-white rounded-full text-[10px] px-[6px] font-semibold">
                              {notificationCount}
                            </span>
                          )}
                      </button>
                      <Link
                        href="/accounts"
<<<<<<< HEAD
                        className={`text-base font-medium transition-colors hover:text-[#E4C072] ${
                          isActive("/accounts")
                            ? "text-[#E4C072]"
                            : "text-gray-800"
                        }`}
=======
                        className={`text-base font-medium transition-colors hover:text-[#E6C475] ${isActive("/accounts") ? "text-[#E6C475]" : "text-muted-foreground"
                          }`}
>>>>>>> 8b835b65
                      >
                        My Account
                      </Link>
                    </>
                  )}
                </nav>
              </SheetContent>
            </Sheet>
          )}
        </div>
      </div>
    </header>
  )
}<|MERGE_RESOLUTION|>--- conflicted
+++ resolved
@@ -1,9 +1,10 @@
-"use client"
-
-<<<<<<< HEAD
+"use client";
+
+import type React from "react";
+
 import Link from "next/link";
 import Image from "next/image";
-import { usePathname, useRouter, useSearchParams } from "next/navigation";
+import { usePathname, useRouter } from "next/navigation";
 import { Button } from "@/components/ui/button";
 import { Input } from "@/components/ui/input";
 import { Sheet, SheetContent, SheetTrigger } from "@/components/ui/sheet";
@@ -11,24 +12,8 @@
 import { BellRing, Heart, Menu, Search, UserRound } from "lucide-react";
 import { useSession } from "next-auth/react";
 import { useQuery } from "@tanstack/react-query";
-import { useEffect, useState } from "react";
+import { useState } from "react";
 import { useSocketContext } from "@/Provider/SocketProvider";
-=======
-import type React from "react"
-
-import Link from "next/link"
-import Image from "next/image"
-import { usePathname, useRouter } from "next/navigation"
-import { Button } from "@/components/ui/button"
-import { Input } from "@/components/ui/input"
-import { Sheet, SheetContent, SheetTrigger } from "@/components/ui/sheet"
-import { useMobile } from "@/hooks/use-mobile-nav"
-import { BellRing, Heart, Menu, Search, UserRound } from "lucide-react"
-import { useSession } from "next-auth/react"
-import { useQuery } from "@tanstack/react-query"
-import { useState } from "react"
-import { useSocketContext } from "@/Provider/SocketProvider"
->>>>>>> 8b835b65
 
 const navLinks = [
   { name: "Home", href: "/" },
@@ -37,67 +22,46 @@
   { name: "FAQ", href: "/faq" },
   { name: "Blog", href: "/blog" },
   { name: "Contact", href: "/contact" },
-]
+];
 
 const fetchWishlist = async (token: string | undefined) => {
-  if (!token) return null
+  if (!token) return null;
   const response = await fetch(`${process.env.NEXT_PUBLIC_API_URL}/wishlist`, {
     headers: {
       "Content-Type": "application/json",
       Authorization: `Bearer ${token}`,
     },
-  })
+  });
   if (!response.ok) {
-    throw new Error("Failed to fetch wishlist")
+    throw new Error("Failed to fetch wishlist");
   }
-  return response.json()
-}
+  return response.json();
+};
 
 export function Navbar() {
-<<<<<<< HEAD
   const [searchTerm, setSearchTerm] = useState("");
   const router = useRouter();
+  const isMobile = useMobile();
   const pathname = usePathname();
-  const searchParams = useSearchParams();
-  const isMobile = useMobile();
   const { status } = useSession();
   const isLoggedIn = status === "authenticated";
   const session = useSession();
   const token = session?.data?.user?.accessToken;
-=======
-  const [searchTerm, setSearchTerm] = useState("")
-  const router = useRouter()
-  const isMobile = useMobile()
-  const pathname = usePathname()
-  const { status } = useSession()
-  const isLoggedIn = status === "authenticated"
-  const session = useSession()
-  const token = session?.data?.user?.accessToken
->>>>>>> 8b835b65
-
-  // Sync search term with URL
-  useEffect(() => {
-    const searchTermFromUrl = searchParams.get("searchTerm");
-    if (searchTermFromUrl) {
-      setSearchTerm(searchTermFromUrl);
-    }
-  }, [searchParams]);
 
   const { data: wishlistData } = useQuery({
     queryKey: ["wishlist-length"],
     queryFn: () => fetchWishlist(token),
     enabled: isLoggedIn,
     refetchInterval: 5000,
-  })
-
-  const wishlists = wishlistData?.data?.auctions || []
-
-  const { notificationCount, setNotificationCount } = useSocketContext()
+  });
+
+  const wishlists = wishlistData?.data?.auctions || [];
+
+  const { notificationCount, setNotificationCount } = useSocketContext();
 
   const markNotificationsAsRead = async () => {
-    if (!token) return
+    if (!token) return;
     try {
-<<<<<<< HEAD
       const res = await fetch(
         `${process.env.NEXT_PUBLIC_API_URL}/bids/notifications/mark-as-read`,
         {
@@ -111,57 +75,42 @@
       localStorage.removeItem("notificationCount");
       setNotificationCount(null);
       if (!res.ok) throw new Error("Failed to mark notifications as read");
-=======
-      const res = await fetch(`${process.env.NEXT_PUBLIC_API_URL}/bids/notifications/mark-as-read`, {
-        method: "POST",
-        headers: {
-          "Content-Type": "application/json",
-          Authorization: `Bearer ${token}`,
-        },
-      })
-      localStorage.removeItem("notificationCount")
-      setNotificationCount(null)
-      if (!res.ok) throw new Error("Failed to mark notifications as read")
->>>>>>> 8b835b65
     } catch (error) {
-      console.error(error)
+      console.error(error);
     }
-  }
+  };
 
   const iconLinks = [
     { icon: Heart, href: "/wishlist", count: wishlists?.length },
     { icon: BellRing, href: "/notifications", count: notificationCount },
     { icon: UserRound, href: "/accounts" },
-  ]
+  ];
 
   const getIconClasses = (href: string) => `
     relative border-2 rounded-full p-2 transition-colors
-    ${pathname.startsWith(href) ? "border-[#E6C475]" : "border-[#D1D1D1] hover:border-[#E6C475] hover:bg-[#E6C475]"}
-  `
-
-  const getIconColor = (href: string) => (pathname.startsWith(href) ? "text-[#E6C475]" : "text-white")
+    ${
+      pathname.startsWith(href)
+        ? "border-[#E6C475]"
+        : "border-[#D1D1D1] hover:border-[#E6C475] hover:bg-[#E6C475]"
+    }
+  `;
+
+  const getIconColor = (href: string) =>
+    pathname.startsWith(href) ? "text-[#E6C475]" : "text-white";
 
   const isActive = (href: string) => {
-    if (href === "/") return pathname === href
-    return pathname.startsWith(href)
-  }
+    if (href === "/") return pathname === href;
+    return pathname.startsWith(href);
+  };
 
   const handleSearch = (e: React.KeyboardEvent<HTMLInputElement>) => {
     if (e.key === "Enter" && searchTerm.trim()) {
-<<<<<<< HEAD
       router.push(
         `/auctions?searchTerm=${encodeURIComponent(searchTerm.trim())}`
       );
       setSearchTerm("");
     }
-    setSearchTerm("");
   };
-=======
-      router.push(`/auctions?searchTerm=${encodeURIComponent(searchTerm.trim())}`)
-      setSearchTerm("")
-    }
-  }
->>>>>>> 8b835b65
 
   return (
     <header className="fixed top-0 z-50 w-full border-b bg-[#817667] h-[83px] flex justify-center flex-col">
@@ -169,7 +118,13 @@
         {/* Logo */}
         <div>
           <Link href="/" className="flex items-center gap-2">
-            <Image src="/assets/logo.png" alt="Logo" width={46} height={39} className="h-[39px] w-[46px]" />
+            <Image
+              src="/assets/logo.png"
+              alt="Logo"
+              width={46}
+              height={39}
+              className="h-[39px] w-[46px]"
+            />
           </Link>
         </div>
 
@@ -181,14 +136,9 @@
                 <Link
                   key={link.name}
                   href={link.href}
-<<<<<<< HEAD
-                  className={`text-[16px] font-medium transition-colors hover:text-[#E4C072] ${
-                    isActive(link.href) ? "text-[#E4C072]" : "text-white"
+                  className={`text-[16px] font-medium transition-colors hover:text-[#E6C475] ${
+                    isActive(link.href) ? "text-[#E6C475]" : "text-white"
                   }`}
-=======
-                  className={`text-[16px] font-medium transition-colors hover:text-[#E6C475] ${isActive(link.href) ? "text-[#E6C475]" : "text-white"
-                    }`}
->>>>>>> 8b835b65
                 >
                   {link.name}
                 </Link>
@@ -228,9 +178,9 @@
                   <button
                     key={href}
                     onClick={async (e) => {
-                      e.preventDefault()
-                      await markNotificationsAsRead()
-                      router.push("/notifications")
+                      e.preventDefault();
+                      await markNotificationsAsRead();
+                      router.push("/notifications");
                     }}
                     className={getIconClasses(href)}
                   >
@@ -250,7 +200,7 @@
                       </span>
                     )}
                   </Link>
-                ),
+                )
               )}
             </div>
           )}
@@ -273,14 +223,11 @@
                     <Link
                       key={link.name}
                       href={link.href}
-<<<<<<< HEAD
-                      className={`text-base font-medium transition-colors hover:text-[#E4C072] ${
-                        isActive(link.href) ? "text-[#E4C072]" : "text-gray-800"
+                      className={`text-base font-medium transition-colors hover:text-[#E6C475] ${
+                        isActive(link.href)
+                          ? "text-[#E6C475]"
+                          : "text-muted-foreground"
                       }`}
-=======
-                      className={`text-base font-medium transition-colors hover:text-[#E6C475] ${isActive(link.href) ? "text-[#E6C475]" : "text-muted-foreground"
-                        }`}
->>>>>>> 8b835b65
                     >
                       {link.name}
                     </Link>
@@ -288,9 +235,7 @@
                   {!isLoggedIn ? (
                     <Link
                       href="/login"
-                      className={`text-base font-medium transition-colors hover:text-[#E4C072] ${
-                        isActive("/login") ? "text-[#E4C072]" : "text-gray-800"
-                      }`}
+                      className="text-base font-medium text-muted-foreground transition-colors hover:text-foreground"
                     >
                       Login
                     </Link>
@@ -298,16 +243,11 @@
                     <>
                       <Link
                         href="/wishlist"
-<<<<<<< HEAD
-                        className={`relative text-base font-medium transition-colors hover:text-[#E4C072] ${
+                        className={`relative text-base font-medium transition-colors hover:text-[#E6C475] ${
                           isActive("/wishlist")
-                            ? "text-[#E4C072]"
-                            : "text-gray-800"
+                            ? "text-[#E6C475]"
+                            : "text-muted-foreground"
                         }`}
-=======
-                        className={`relative text-base font-medium transition-colors hover:text-[#E6C475] ${isActive("/wishlist") ? "text-[#E6C475]" : "text-muted-foreground"
-                          }`}
->>>>>>> 8b835b65
                       >
                         Wishlist
                         {wishlists?.length > 0 && (
@@ -318,12 +258,15 @@
                       </Link>
                       <button
                         onClick={async (e) => {
-                          e.preventDefault()
-                          await markNotificationsAsRead()
-                          router.push("/notifications")
+                          e.preventDefault();
+                          await markNotificationsAsRead();
+                          router.push("/notifications");
                         }}
-                        className={`relative text-base font-medium transition-colors hover:text-[#E6C475] ${isActive("/notifications") ? "text-[#E6C475]" : "text-muted-foreground"
-                          }`}
+                        className={`relative text-base font-medium transition-colors hover:text-[#E6C475] ${
+                          isActive("/notifications")
+                            ? "text-[#E6C475]"
+                            : "text-muted-foreground"
+                        }`}
                       >
                         Notifications
                         {typeof notificationCount === "number" &&
@@ -335,16 +278,11 @@
                       </button>
                       <Link
                         href="/accounts"
-<<<<<<< HEAD
-                        className={`text-base font-medium transition-colors hover:text-[#E4C072] ${
+                        className={`text-base font-medium transition-colors hover:text-[#E6C475] ${
                           isActive("/accounts")
-                            ? "text-[#E4C072]"
-                            : "text-gray-800"
+                            ? "text-[#E6C475]"
+                            : "text-muted-foreground"
                         }`}
-=======
-                        className={`text-base font-medium transition-colors hover:text-[#E6C475] ${isActive("/accounts") ? "text-[#E6C475]" : "text-muted-foreground"
-                          }`}
->>>>>>> 8b835b65
                       >
                         My Account
                       </Link>
@@ -357,5 +295,5 @@
         </div>
       </div>
     </header>
-  )
+  );
 }