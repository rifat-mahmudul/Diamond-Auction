--- conflicted
+++ resolved
@@ -48,11 +48,6 @@
   status,
 }: AuctionCardProps) {
   const [timeLeft, setTimeLeft] = useState(() => calculateTimeLeft(endTime));
-<<<<<<< HEAD
-=======
-  console.log(status);
-
->>>>>>> 0b63441f
 
   useEffect(() => {
     const timer = setInterval(() => {
@@ -89,10 +84,7 @@
     return response.json();
   };
 
-<<<<<<< HEAD
-=======
 
->>>>>>> 0b63441f
   return (
     <Card className="overflow-hidden border-none bg-[#dfc5a2] p-2">
       <div className="relative aspect-square overflow-hidden rounded-lg">
