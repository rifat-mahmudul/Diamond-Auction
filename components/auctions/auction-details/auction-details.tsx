"use client";

import { useState } from "react";
import Image from "next/image";
import { useMutation, useQuery, useQueryClient } from "@tanstack/react-query";
import { format } from "date-fns";
import { CalendarClock, Heart, Minus, Plus, X } from "lucide-react";
import { Button } from "@/components/ui/button";
import { Input } from "@/components/ui/input";
import { Tabs, TabsContent, TabsList, TabsTrigger } from "@/components/ui/tabs";
import { cn } from "@/lib/utils";
import AuctionCountdown from "./auction-countdown";
import { formatCurrency } from "@/lib/format";
import AuctionImageGallery from "./auction-image-gallery";
import BidHistory from "./bid-history";
import { Card, CardContent } from "@/components/ui/card";
import { Badge } from "@/components/ui/badge";
import RelatedAuction from "../related-auction";
import { useSession } from "next-auth/react";
import { Dialog, DialogContent } from "@/components/ui/dialog";
import { Checkbox } from "@/components/ui/checkbox";
import { toast } from "sonner";
import { useForm } from "react-hook-form";
import { z } from "zod";
import { zodResolver } from "@hookform/resolvers/zod";
import {
  Form,
  FormControl,
  FormField,
  FormItem,
  FormLabel,
  FormMessage,
} from "@/components/ui/form";
import { useRouter } from "next/navigation";

interface AuctionDetailsProps {
  auctionId: string;
}

interface PlaceBidParams {
  auctionId: string;
  amount: number;
}

interface WishListParams {
  auctionId: string;
  token: string;
}

const formSchema = z.object({
  fullName: z.string().min(1, { message: "Full name is required" }),
  address: z.string().min(1, { message: "Address is required" }),
  email: z
    .string()
    .min(1, { message: "Email is required" })
    .email({ message: "Invalid email address" }),
  phone: z.string().min(1, { message: "Phone number is required" }),
  saveInfo: z.boolean().optional(),
});

<<<<<<< HEAD
export default function AuctionDetails({ auctionId }: AuctionDetailsProps) {
=======
export default function AuctionDetails({ auctionId, }: AuctionDetailsProps) {
>>>>>>> 0b63441f
  const router = useRouter();
  const [bidAmount, setBidAmount] = useState<string>("");
  const [activeTab, setActiveTab] = useState<string>("description");
  const [isOpen, setIsOpen] = useState<boolean>(false);
  const [selectedImageIndex, setSelectedImageIndex] = useState(0);
  const queryClient = useQueryClient();
  const [isProcessing, setIsProcessing] = useState(false);

  const session = useSession();

  const form = useForm<z.infer<typeof formSchema>>({
    resolver: zodResolver(formSchema),
    defaultValues: {
      fullName: "",
      address: "",
      email: "",
      phone: "",
    },
  });

  // Fetch auction details
  const {
    data: auctionData,
    isLoading: isLoadingAuction,
    error: errorAuction,
  } = useQuery({
    queryKey: ["auction", auctionId],
    queryFn: async () => {
      const response = await fetch(
        `${process.env.NEXT_PUBLIC_API_URL}/auctions/get-auction/${auctionId}`
      );
      if (!response.ok) {
        const errorData = await response.json();
        throw new Error(errorData.message || "Failed to fetch auction details");
      }
      return response.json();
    },
    refetchInterval: 5000,
    refetchIntervalInBackground: false,
  });

  const auction = auctionData?.data?.auction;

  console.log(auction, "auctionDataaaaaaa");
  const token = session?.data?.user?.accessToken;

  // Fetch billing details
  const { data: billingData } = useQuery({
    queryKey: ["billing-info", token],
    queryFn: async () => {
      const response = await fetch(
        `${process.env.NEXT_PUBLIC_API_URL}/billing/get`,
        {
          headers: {
            "Content-Type": "application/json",
            Authorization: `Bearer ${token}`,
          },
        }
      );
      return response.json();
    },

    select: (data) => data?.data,
  });

  console.log(token);
  console.log(billingData);

  const isPaid = billingData?.some(
    /* eslint-disable @typescript-eslint/no-explicit-any */
    (item: any) =>
      item.auction._id === auctionId && item.paymentStatus === "paid"
  );

  // Handle bidding
  async function placeBid({ auctionId, amount }: PlaceBidParams) {
    const response = await fetch(
      `${process.env.NEXT_PUBLIC_API_URL}/bids/auctions/${auctionId}`,
      {
        method: "POST",
        headers: {
          "Content-Type": "application/json",
          Authorization: `Bearer ${token}`,
        },
        body: JSON.stringify({ amount }),
      }
    );

    if (!token) {
      toast.error("You must be logged in to place a bid");
    }

    if (!response.ok) {
      const errorData = await response.json();
      throw new Error(errorData.message || "Failed to place bid");
    }

    toast.success("Bid placed successfully");

    return response.json(); // Or handle the response as needed
  }

  const { mutate, status } = useMutation({
    mutationFn: placeBid,
    onSuccess: () => {
      setBidAmount("");
      // console.log(data);
      queryClient.invalidateQueries({ queryKey: ["bidHistory"] });
      queryClient.invalidateQueries({ queryKey: ["auction"] });
    },
    onError: (err) => {
      console.error("Error placing bid:", err.message);
      // Optionally show an error message
    },
  });

  const isPlacingBid = status === "pending";

  // Handle Bidding
  const handleBid = () => {
    if (bidAmount && Number.parseFloat(bidAmount) > auction?.currentBid) {
      mutate({
        auctionId: auctionId,
        amount: Number.parseFloat(bidAmount),
      });
    } else if (auction.currentBid > 0) {
      console.warn(
        `Bid amount must be greater than the current bid: ${formatCurrency(
          auction.currentBid
        )}`
      );
      toast.error("Bid amount must be greater than the current bid");
    } else {
      console.warn("Auction details not loaded yet.");
    }
  };

  const handleInputChange = (event: React.ChangeEvent<HTMLInputElement>) => {
    setBidAmount(event.target.value);
  };

  // Handle add to wishlist

  const handleAddToWishlist = async ({ auctionId, token }: WishListParams) => {
    if (!token) {
      toast.error("You must be logged in to add to wishlist");
      return;
    }
    const response = await fetch(
      `${process.env.NEXT_PUBLIC_API_URL}/wishlist/add/${auctionId}`,
      {
        method: "POST",
        headers: {
          Authorization: `Bearer ${token}`,
        },
      }
    );

    if (!response.ok) {
      const errorData = await response.json();
      toast.error("Auction already in wishlist");
      return errorData;
    }
    toast.success("Added to wishlist!");
    return response.json();
  };

  // Handle add to wishlis

  // Check if the user has already added the auction to their wishlist

  const { data: wishlist } = useQuery({
    queryKey: ["wishlist", token],
    queryFn: async () => {
      const response = await fetch(
        `${process.env.NEXT_PUBLIC_API_URL}/wishlist`,
        {
          headers: {
            Authorization: `Bearer ${token}`,
          },
        }
      );
      if (!response.ok) throw new Error("Failed to fetch wishlist");
      return response.json();
    },
    select: (apiData) => apiData?.data?.auctions,
  });
  /* eslint-disable @typescript-eslint/no-explicit-any */
  const isInWishlist = !!wishlist?.some((item: any) => item._id === auctionId);

  useMutation({
    mutationFn: handleAddToWishlist,
    onSuccess: () => {
      queryClient.invalidateQueries({ queryKey: ["wishlist", token] });
    },
    onError: (err) => {
      console.log("Error: ", err);
    },
  });

  // Handle bid increment/decrement
  const handleIncrement = () => {
    if (!auction) return;
    const currentValue = bidAmount
      ? Number.parseFloat(bidAmount)
      : auction.currentBid > 0 ? auction.currentBid : auction.startingBid;
    setBidAmount((currentValue + auction.bidIncrement).toString());
  };

  const handleDecrement = () => {
    if (!auction) return;

    const currentBidFloor = auction.currentBid > 0 ? auction.currentBid : auction.startingBid;

    const currentValue = bidAmount
      ? Number.parseFloat(bidAmount)
      : currentBidFloor;

    const newValue = Math.max(currentValue - auction.bidIncrement, currentBidFloor);

    setBidAmount(newValue.toString());
  };


  if (isLoadingAuction) {
    return <div>Loading auction details...</div>;
  }

  if (errorAuction) {
    return <div>Error loading auction details: {errorAuction.message}</div>;
  }

  if (!auction) {
    return <div>Auction not found.</div>;
  }

  const winner = auction?.winner?._id;

  const user = session?.data?.user?.id;

  // Handle form submission / billing
  async function onSubmit(values: z.infer<typeof formSchema>) {
    setIsProcessing(true);
    // Simulate payment processing
    const paymentData = {
      userId: session?.data?.user?.id,
      auctionId: auctionId,
      price: auction.currentBid,
    };

    setTimeout(() => {
      setIsProcessing(false);
    }, 1500);

    const billingResponse = await fetch(
      `${process.env.NEXT_PUBLIC_API_URL}/billing/create/${auctionId}`,
      {
        method: "POST",
        headers: {
          "Content-Type": "application/json",
          Authorization: `Bearer ${token}`,
        },
        body: JSON.stringify({
          fullName: values.fullName,
          address: values.address,
          email: values.email,
          phoneNumber: values.phone,
          userId: session?.data?.user?.id, // Assuming you want to associate billing with the user
        }),
      }
    );

    if (!billingResponse.ok) {
      return <div>Error processing billing</div>;
    }

    queryClient.invalidateQueries({ queryKey: ["billing-info", token] });

    const response = await fetch(
      `${process.env.NEXT_PUBLIC_API_URL}/payment-intent`,
      {
        method: "POST",
        headers: {
          "Content-Type": "application/json",
        },
        body: JSON.stringify(paymentData),
      }
    );

    const paymentResponse = await response.json();

    router.push(paymentResponse.url);
  }

  return (
    <div className="space-y-8">
      <div className="grid grid-cols-1 md:grid-cols-2 gap-8">
        {/* Image Gallery */}
        <div className="space-y-4">
          <div className="relative aspect-square overflow-hidden rounded-md bg-muted">
            <Image
              src={auction.images[selectedImageIndex] || "/placeholder.svg"}
              alt={auction.title}
              fill
              className="object-cover"
              priority
            />
          </div>
          <AuctionImageGallery
            images={auction.images}
            selectedIndex={selectedImageIndex}
            onSelect={setSelectedImageIndex}
          />
        </div>

        {/* Auction Details */}
        <div className="space-y-4">
          <div>
            <p className="text-lg font-medium text-[#645949] lg:pb-6 pb-2">
              SKU #{auction.sku}
            </p>
            <div className="flex justify-between items-center lg:pb-6 pb-2">
              <h1 className="text-[40px] font-bold inline-block">
                {auction.title}
              </h1>

              {(auction.status === "live" ||
                auction.status === "pending" ||
                auction.status === "scheduled") && (
                  <div className="">
                    <Button
                      variant="ghost"
                      size="icon"
                      className="h-8 w-8 bg-[#C8B291]"
                      onClick={() =>
                        handleAddToWishlist({
                          auctionId: auction._id,
                          token: session?.data?.user?.accessToken || "",
                        })
                      }
                    >
                      <Heart
                        fill={isInWishlist ? "#8a8170" : "none"}
                        className="!h-5 !w-5 !border-none"
                      />
                    </Button>
                  </div>
                )}
            </div>
          </div>

          <p
            className="list-item list-none overflow-hidden text-ellipsis"
            style={{
              display: "-webkit-box",
              WebkitLineClamp: 4,
              WebkitBoxOrient: "vertical",
            }}
            dangerouslySetInnerHTML={{
              __html: auction.description ?? "Blog Description",
            }}
          />

          {auction.status === "live" ? (
            <div className="">
              <div className="space-y-1 text-[#645949] pb-6">
                <p className="text-base pb-2">Current bid:</p>
                <p className="text-2xl font-semibold">
                  {auction.currentBid > 0 ? formatCurrency(auction.currentBid) : formatCurrency(auction.startingBid)}
                </p>
              </div>

              {auction.status === "live" && (
                <div className="text-[#645949]">
                  <div>
                    <p className="text-sm font-medium mb-3">Time left:</p>
                    <AuctionCountdown endTime={auction.endTime} />
                  </div>

                  <div className="space-y-3 text-[#645949] pb-6">
                    <p className="text-base">
                      Auction ends:{" "}
                      {format(new Date(auction.endTime), "MMM d, yyyy h:mm a")}
                    </p>
                  </div>

                  <div className="space-y-6">
                    <p className="text-base font-medium">
                      {auction.reserveMet
                        ? "Reserve price has been met"
                        : "Reserve price not met"}
                    </p>
                    <p className="text-xs pb-2 text-muted-foreground">
                      Enter more than: {auction.currentBid > 0 ? formatCurrency(auction.currentBid) : formatCurrency(auction.startingBid)}
                    </p>
                  </div>

                  <div className="flex justify-between items-center space-x-2">
                    <div className="w-2/3 flex justify-between items-center space-x-2">
                      <Button
                        variant="outline"
                        size="icon"
                        onClick={handleDecrement}
                        disabled={!auction || isPlacingBid}
                        className="text-white w-12 bg-[#645949] hover:bg-[#645949]/90"
                      >
                        <Minus className="h-6 w-6" />
                      </Button>
                      <Input
                        type="text"
                        value={bidAmount || ""}
                        onChange={handleInputChange}
                        placeholder={
                          auction.currentBid > 0 ? auction.currentBid.toString() : auction.startingBid.toString()
                        }
                        className="text-center"
                      />
                      <Button
                        variant="outline"
                        size="icon"
                        onClick={handleIncrement}
                        disabled={!auction || isPlacingBid}
                        className="text-white w-12 bg-[#645949] hover:bg-[#645949]/90"
                      >
                        <Plus className="h-4 w-4" />
                      </Button>
                    </div>
                    <Button
                      className="text-white w-52 bg-[#645949] hover:bg-[#645949]/90"
                      onClick={handleBid}
                      disabled={
                        !bidAmount || bidAmount < auction.startingBid || bidAmount < auction.currentBid ||
                        Number.parseFloat(bidAmount) <= auction.currentBid ||
                        isPlacingBid
                      }
                    >
                      {isPlacingBid ? "Bidding..." : "Bid"}
                    </Button>
                  </div>
                </div>
              )}
            </div>
          ) : auction.status === "pending" || auction.status === "scheduled" ? (
            <Card className="border border-[#a39a85] overflow-hidden bg-[#f5f1e8]">
              <div className="bg-[#8a8170] py-3 px-4">
                <div className="flex justify-between items-center">
                  <h3 className="text-[#f5f1e8] font-semibold text-lg">
                    Auction Coming Soon
                  </h3>
                  <Badge
                    variant="outline"
                    className="bg-[#f5f1e8]/10 text-[#f5f1e8] border-[#f5f1e8]/30"
                  >
                    Exclusive
                  </Badge>
                </div>
              </div>

              <CardContent className="p-5">
                <div className="flex items-center gap-3">
                  <div className="bg-[#e6e0d4] rounded-full p-2.5">
                    <CalendarClock className="h-5 w-5 text-[#8a8170]" />
                  </div>
                  <p className="text-[#5d5545] font-medium">
                    This item will be available for auction soon
                  </p>
                </div>
              </CardContent>
            </Card>
          ) : auction.status === "completed" ? (
            <div className="">
              <Card className="border border-[#a39a85] overflow-hidden bg-[#f5f1e8]">
                <div className="bg-[#8a8170] py-3 px-4">
                  <div className="flex justify-between items-center">
                    <h3 className="text-[#f5f1e8] font-semibold text-lg">
                      Auction Has Completed
                    </h3>
                    <Badge
                      variant="outline"
                      className="bg-[#f5f1e8]/10 text-[#f5f1e8] border-[#f5f1e8]/30"
                    >
                      Exclusive
                    </Badge>
                  </div>
                </div>

                <CardContent className="p-5">
                  <div className="flex items-center gap-3">
                    <div className="bg-[#e6e0d4] rounded-full p-2.5">
                      <CalendarClock className="h-5 w-5 text-[#8a8170]" />
                    </div>
                    <p className="text-[#5d5545] font-medium">
                      This item will not be available for auction
                    </p>
                  </div>
                </CardContent>
              </Card>

              {/* Winner Payment*/}

              <div className="pt-6 max-w-4xl mx-auto">
                {winner === user && (
                  <div className="pt-6">
                    <h4 className="font-semibold text-[#645949] pb-4">
                      You won the bid: ${auction.currentBid}
                    </h4>
                    <Button
                      variant="outline"
                      onClick={() => setIsOpen(true)}
                      disabled={!auction || isPlacingBid || isPaid}
                      className="text-white lg:h-12 h-9 lg:w-32 w-28 bg-[#645949] hover:bg-[#645949]/90 hover:text-white"
                    >
                      {isPaid ? "Paid" : "Pay Now"}
                    </Button>
                    <Dialog open={isOpen} onOpenChange={setIsOpen}>
                      <DialogContent className="sm:max-w-[900px] p-0 bg-[#F5EDE2] text-[#645949] w-[95vw] max-h-[90vh] overflow-y-auto">
                        <div className="flex flex-col md:flex-row">
                          {/* Close button */}
                          <button
                            onClick={() => setIsOpen(false)}
                            className="absolute right-4 top-4 rounded-sm opacity-70 ring-offset-background transition-opacity hover:opacity-100 focus:outline-none focus:ring-2 focus:ring-ring focus:ring-offset-2"
                          >
                            <X className="h-4 w-4" />
                            <span className="sr-only">Close</span>
                          </button>

                          <Form {...form}>
                            <form
                              onSubmit={form.handleSubmit(onSubmit)}
                              className="flex flex-col md:flex-row w-full"
                            >
                              {/* Billing Information */}
                              <div className="w-full md:w-1/2 p-4 sm:p-6 border-b md:border-b-0 md:border-r">
                                <h2 className="text-xl font-semibold mb-4">
                                  Billing Information
                                </h2>

                                <div className="space-y-4">
                                  <FormField
                                    control={form.control}
                                    name="fullName"
                                    render={({ field }) => (
                                      <FormItem>
                                        <FormLabel>
                                          Full Name{" "}
                                          <span className="text-red-500">
                                            *
                                          </span>
                                        </FormLabel>
                                        <FormControl>
                                          <Input
                                            placeholder="e.g. John Doe"
                                            {...field}
                                          />
                                        </FormControl>
                                        <FormMessage />
                                      </FormItem>
                                    )}
                                  />

                                  <FormField
                                    control={form.control}
                                    name="address"
                                    render={({ field }) => (
                                      <FormItem>
                                        <FormLabel>
                                          Address{" "}
                                          <span className="text-red-500">
                                            *
                                          </span>
                                        </FormLabel>
                                        <FormControl>
                                          <Input
                                            placeholder="e.g. 123 Main St, City, Country"
                                            {...field}
                                          />
                                        </FormControl>
                                        <FormMessage />
                                      </FormItem>
                                    )}
                                  />

                                  <FormField
                                    control={form.control}
                                    name="email"
                                    render={({ field }) => (
                                      <FormItem>
                                        <FormLabel>
                                          Email address{" "}
                                          <span className="text-red-500">
                                            *
                                          </span>
                                        </FormLabel>
                                        <FormControl>
                                          <Input
                                            type="email"
                                            placeholder="e.g. your@email.com"
                                            {...field}
                                          />
                                        </FormControl>
                                        <FormMessage />
                                      </FormItem>
                                    )}
                                  />

                                  <FormField
                                    control={form.control}
                                    name="phone"
                                    render={({ field }) => (
                                      <FormItem>
                                        <FormLabel>
                                          Phone Number{" "}
                                          <span className="text-red-500">
                                            *
                                          </span>
                                        </FormLabel>
                                        <FormControl>
                                          <Input
                                            placeholder="e.g. +1 (555) 123-4567"
                                            {...field}
                                          />
                                        </FormControl>
                                        <FormMessage />
                                      </FormItem>
                                    )}
                                  />

                                  <FormField
                                    control={form.control}
                                    name="saveInfo"
                                    render={({ field }) => (
                                      <FormItem className="flex flex-row items-start space-x-3 space-y-0 rounded-md">
                                        <FormControl>
                                          <Checkbox
                                            checked={field.value}
                                            onCheckedChange={field.onChange}
                                          />
                                        </FormControl>
                                        <div className="space-y-1 leading-none">
                                          <FormLabel className="text-sm font-normal">
                                            Save this information for faster
                                            check out next time
                                          </FormLabel>
                                        </div>
                                      </FormItem>
                                    )}
                                  />
                                </div>
                              </div>

                              {/* Order Summary */}
                              <div className="w-full md:w-1/2 p-4 sm:p-6">
                                <h2 className="text-xl font-semibold mb-4">
                                  Order Summary
                                </h2>

                                <div className="flex items-center mb-4">
                                  <div className="w-12 h-12 bg-gray-100 rounded mr-3 overflow-hidden">
                                    <Image
                                      src={
                                        auction?.images[0] || "/placeholder.svg"
                                      }
                                      alt={auction?.title}
                                      width={48}
                                      height={48}
                                      className="object-cover w-full h-full"
                                    />
                                  </div>
                                  <div className="flex-1">
                                    <div className="font-medium">
                                      {auction?.title}
                                    </div>
                                  </div>
                                  <div className="font-medium">
                                    ${auction?.currentBid}
                                  </div>
                                </div>

                                <div className="space-y-2 border-t pt-4">
                                  <div className="flex justify-between">
                                    <span>Subtotal</span>
                                    <span>${auction?.currentBid}</span>
                                  </div>

                                  <div className="flex justify-between">
                                    <span>Shipping</span>
                                    <span>$55</span>
                                  </div>

                                  <div className="flex justify-between font-bold border-t pt-2 mt-2">
                                    <span>Total</span>
                                    <span>${auction?.currentBid + 55}</span>
                                  </div>
                                </div>

                                <Button
                                  type="submit"
                                  className="w-full mt-6 bg-blue-500 hover:bg-blue-600 text-white"
                                  disabled={isProcessing}
                                >
                                  {isProcessing ? (
                                    <div className="flex items-center justify-center">
                                      <svg
                                        className="animate-spin -ml-1 mr-3 h-5 w-5 text-white"
                                        xmlns="http://www.w3.org/2000/svg"
                                        fill="none"
                                        viewBox="0 0 24 24"
                                      >
                                        <circle
                                          className="opacity-25"
                                          cx="12"
                                          cy="12"
                                          r="10"
                                          stroke="currentColor"
                                          strokeWidth="4"
                                        ></circle>
                                        <path
                                          className="opacity-75"
                                          fill="currentColor"
                                          d="M4 12a8 8 0 018-8V0C5.373 0 0 5.373 0 12h4zm2 5.291A7.962 7.962 0 014 12H0c0 3.042 1.135 5.824 3 7.938l3-2.647z"
                                        ></path>
                                      </svg>
                                      Processing...
                                    </div>
                                  ) : (
                                    <>
                                      Pay With{" "}
                                      <span className="font-semibold ml-1 text-xl">
                                        stripe
                                      </span>
                                    </>
                                  )}
                                </Button>
                              </div>
                            </form>
                          </Form>
                        </div>
                      </DialogContent>
                    </Dialog>
                  </div>
                )}
              </div>
            </div>
          ) : auction.status === "cancelled" ? (
            <Card className="border border-[#a39a85] overflow-hidden bg-[#f5f1e8]">
              <div className="bg-[#8a8170] py-3 px-4">
                <div className="flex justify-between items-center">
                  <h3 className="text-[#f5f1e8] font-semibold text-lg">
                    Auction Has Been Cancelled
                  </h3>
                  <Badge
                    variant="outline"
                    className="bg-[#f5f1e8]/10 text-[#f5f1e8] border-[#f5f1e8]/30"
                  >
                    Exclusive
                  </Badge>
                </div>
              </div>

              <CardContent className="p-5">
                <div className="flex items-center gap-3">
                  <div className="bg-[#e6e0d4] rounded-full p-2.5">
                    <CalendarClock className="h-5 w-5 text-[#8a8170]" />
                  </div>
                  <p className="text-[#5d5545] font-medium">
                    This item will not be available for auction
                  </p>
                </div>
              </CardContent>
            </Card>
          ) : null}
        </div>
      </div>

      {/* Tabs */}
      <Tabs
        defaultValue="description"
        value={activeTab}
        onValueChange={setActiveTab}
      >
        <TabsList className="border-b rounded-none w-full bg-transparent justify-start h-auto p-0">
          <TabsTrigger
            value="description"
            className={cn(
              "rounded-none data-[state=active]:shadow-none py-2.5 px-4",
              activeTab === "description" ? "font-medium" : ""
            )}
          >
            Description
          </TabsTrigger>
          <TabsTrigger
            value="bidHistory"
            className={cn(
              "rounded-none data-[state=active]:shadow-none py-2.5 px-4",
              activeTab === "bidHistory" ? "font-medium" : ""
            )}
          >
            Bid History
          </TabsTrigger>
        </TabsList>
        <TabsContent value="description" className="pt-4">
          <div className="space-y-4">
            <h2 className="text-lg font-semibold">{auction.title}</h2>

            <div className="space-y-2">
              <div
                className="list-item list-none"
                dangerouslySetInnerHTML={{
                  __html: auction.description ?? "Blog Description",
                }}
              />
            </div>
          </div>
        </TabsContent>
        <TabsContent value="bidHistory" className="pt-4">
          <BidHistory
            auctionId={auctionId}
            startingBid={auction?.startingBid}
            currentBid={auction?.currentBid}
            bidIncrement={auction?.bidIncrement}
          />
        </TabsContent>
      </Tabs>

      <RelatedAuction name={auction?.category?.name} />
    </div>
  );
}<|MERGE_RESOLUTION|>--- conflicted
+++ resolved
@@ -58,11 +58,7 @@
   saveInfo: z.boolean().optional(),
 });
 
-<<<<<<< HEAD
-export default function AuctionDetails({ auctionId }: AuctionDetailsProps) {
-=======
 export default function AuctionDetails({ auctionId, }: AuctionDetailsProps) {
->>>>>>> 0b63441f
   const router = useRouter();
   const [bidAmount, setBidAmount] = useState<string>("");
   const [activeTab, setActiveTab] = useState<string>("description");
