--- conflicted
+++ resolved
@@ -26,10 +26,7 @@
   AlertDialogTrigger,
 } from "@/components/ui/alert-dialog";
 import { Pagination } from "@/components/dashboard/pagination";
-<<<<<<< HEAD
 import { toast } from "sonner";
-=======
->>>>>>> 3091f30e
 
 
 interface Bidder {
@@ -51,28 +48,6 @@
   const [currentPage, setCurrentPage] = useState(1);
   const [totalPages, setTotalPages] = useState(1);
 
-<<<<<<< HEAD
-  const [isLoading, setIsLoading] = useState(false);
-  console.log(isLoading);
-  
-
-  const fetchBidders = async () => {
-    setIsLoading(true);
-    try {
-      const response = await apiService.getAllBidders();
-      if (response.status === true && response.data) {
-        setBidders(response.data as Bidder[]);
-        setFilteredBidders(response.data as Bidder[]);
-        setTotalPages(response.totalPages || 1);
-      }
-    } catch (error) {
-      console.error("Error fetching bidders:", error);
-      toast.error("Failed to fetch bidders");
-    } finally {
-      setIsLoading(false);
-    }
-  };
-=======
   // const [isBidderLoading, setIsBidderLoading] = useState(false);
 
 
@@ -92,49 +67,11 @@
   //     setIsBidderLoading(false);
   //   }
   // };
->>>>>>> 3091f30e
-
-
-  const [isBidderLoading] = useState(false);
-  console.log(isBidderLoading);
-
-
-  // const fetchBidders = async () => {
-  //   setIsBidderLoading(true);
-  //   try {
-  //     const response = await apiService.getAllBidders();
-  //     if (response.status === true && response.data) {
-  //       setBidders(response.data as Bidder[]);
-  //       setFilteredBidders(response.data as Bidder[]);
-  //       setTotalPages(response.totalPages || 1);
-  //     }
-  //   } catch (error) {
-  //     console.error("Error fetching bidders:", error);
-  //     toast.error("Failed to fetch bidders");
-  //   } finally {
-  //     setIsBidderLoading(false);
-  //   }
-  // };
 
 
   useEffect(() => {
-<<<<<<< HEAD
     fetchBidders();
   }, [currentPage]);
-
-=======
-
-    fetchBidders();
-  }, [currentPage]);
-
-    if (biddersData?.data) {
-      const data = biddersData.data as Bidder[];
-      setBidders(data);
-      setFilteredBidders(data);
-      setTotalPages(biddersData.totalPages || 1);
-    }
-  }, [biddersData]);
->>>>>>> 3091f30e
 
 
   useEffect(() => {
