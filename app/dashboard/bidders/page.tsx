--- conflicted
+++ resolved
@@ -26,11 +26,7 @@
   AlertDialogTrigger,
 } from "@/components/ui/alert-dialog";
 import { Pagination } from "@/components/dashboard/pagination";
-<<<<<<< HEAD
-import { toast } from "sonner";
-=======
-import { useAllBidders, useDeleteBidder } from "@/hooks/use-queries";
->>>>>>> 3494dc05
+
 
 interface Bidder {
   userId: string;
@@ -50,7 +46,7 @@
   const [searchTerm, setSearchTerm] = useState("");
   const [currentPage, setCurrentPage] = useState(1);
   const [totalPages, setTotalPages] = useState(1);
-<<<<<<< HEAD
+
   const [isLoading, setIsLoading] = useState(false);
   console.log(isLoading);
   
@@ -71,7 +67,7 @@
       setIsLoading(false);
     }
   };
-=======
+
 
   const [isBidderLoading] = useState(false);
   console.log(isBidderLoading);
@@ -93,13 +89,13 @@
   //     setIsBidderLoading(false);
   //   }
   // };
->>>>>>> 3494dc05
+
 
   useEffect(() => {
-<<<<<<< HEAD
+
     fetchBidders();
   }, [currentPage]);
-=======
+
     if (biddersData?.data) {
       const data = biddersData.data as Bidder[];
       setBidders(data);
@@ -107,7 +103,7 @@
       setTotalPages(biddersData.totalPages || 1);
     }
   }, [biddersData]);
->>>>>>> 3494dc05
+
 
   useEffect(() => {
     if (searchTerm) {
