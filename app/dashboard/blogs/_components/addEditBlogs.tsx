import { Button } from "@/components/ui/button";
import { Input } from "@/components/ui/input";
import { Label } from "@radix-ui/react-label";
import Image from "next/image";
import React from "react";
import QuillEditor from "./QuillEditor";
import { ScrollArea } from "@/components/ui/scroll-area"; // Import ScrollArea from shadcn

interface Blog {
  title: string;
  content: string;
  image: File | null;
}

interface AddEditBlogsProps {
  handleAddBlog: (e: React.FormEvent) => void;
  newBlog: {
    title: string;
    content: string;
    image: File | null;
  };
<<<<<<< HEAD
  /* eslint-disable @typescript-eslint/no-explicit-any */
  setNewBlog: React.Dispatch<React.SetStateAction<any>>;
  previewUrl: string;
  setPreviewUrl: React.Dispatch<React.SetStateAction<string>>;
  handleImageChange: (e: React.ChangeEvent<HTMLInputElement>) => void;
  /* eslint-disable @typescript-eslint/no-explicit-any */
  createBlogMutation: any;
  /* eslint-disable @typescript-eslint/no-explicit-any */
  updateBlogMutation: any;
=======
  setNewBlog: React.Dispatch<React.SetStateAction<Blog>>;
  previewUrl: string;
  setPreviewUrl: React.Dispatch<React.SetStateAction<string>>;
  handleImageChange: (e: React.ChangeEvent<HTMLInputElement>) => void;
  createBlogMutation: {
    isPending: boolean;
  };
  updateBlogMutation: {
    isPending: boolean;
  };
>>>>>>> c9c388d2
  editingBlog: boolean;
}


function AddEditBlogs({
  handleAddBlog,
  newBlog,
  setNewBlog,
  previewUrl,
  setPreviewUrl,
  handleImageChange,
  createBlogMutation,
  updateBlogMutation,
  editingBlog,
}: AddEditBlogsProps) {
  return (
    <ScrollArea className="h-[calc(100vh-200px)]">
      {" "}
      {/* Add scrollable area */}
      <form onSubmit={handleAddBlog} className="space-y-4 pt-4 pr-4">
        {" "}
        {/* Add right padding */}
        {/* Title */}
        <div className="space-y-2">
          <Label htmlFor="title">Blog Title</Label>
          <Input
            id="title"
            value={newBlog.title}
            onChange={(e) => setNewBlog({ ...newBlog, title: e.target.value })}
            placeholder="Type Blog Title here..."
          />
        </div>
        {/* Content */}
        <div className="space-y-2">
          <Label htmlFor="content">Description</Label>
          <div className="rounded-md border">
            {" "}
            {/* Container for editor with border */}
            <QuillEditor
              id="content"
              value={newBlog.content}
              onChange={(value) => setNewBlog({ ...newBlog, content: value })}
            />
          </div>
        </div>
        {/* Thumbnail */}
        <div className="space-y-2">
          <Label htmlFor="image">Thumbnail</Label>
          <div className="border rounded-md p-4">
            {previewUrl ? (
              <div className="flex flex-col items-center gap-4">
                <Image
                  src={previewUrl}
                  alt="Preview"
                  className="max-h-40 object-contain"
                  width={200}
                  height={200}
                />
                <Button
                  type="button"
                  variant="outline"
                  onClick={() => {
<<<<<<< HEAD
                    setPreviewUrl("");
                    /* eslint-disable @typescript-eslint/no-explicit-any */
                    setNewBlog((prev: any) => ({ ...prev, image: null }));
=======
                    setPreviewUrl('');
                    setNewBlog((prev: Blog) => ({ ...prev, image: null }));
>>>>>>> c9c388d2
                  }}
                >
                  Remove
                </Button>
              </div>
            ) : (
              <div className="flex flex-col items-center gap-2">
                <div className="h-20 w-20 rounded-full bg-gray-200 flex items-center justify-center">
                  <Image
                    src="/placeholder.svg"
                    alt="Upload"
                    width={40}
                    height={40}
                  />
                </div>
                <p className="text-sm text-center text-muted-foreground">
                  Drag and drop image here, or click add image
                </p>
                <Button
                  type="button"
                  variant="outline"
                  onClick={() =>
                    document.getElementById("blog-image-upload")?.click()
                  }
                >
                  Add Image
                </Button>
                <input
                  id="blog-image-upload"
                  type="file"
                  accept="image/*"
                  className="hidden"
                  onChange={handleImageChange}
                />
              </div>
            )}
          </div>
        </div>
        {/* Submit Button */}
        <div className="flex justify-end pb-4">
          {" "}
          {/* Add bottom padding */}
          <Button
            type="submit"
            className="bg-[#6b614f] hover:bg-[#5c5343]"
            disabled={
              createBlogMutation.isPending || updateBlogMutation.isPending
            }
          >
            {createBlogMutation.isPending || updateBlogMutation.isPending
              ? "Saving..."
              : editingBlog
<<<<<<< HEAD
              ? "Update"
              : "Save"}
=======
                ? 'Update'
                : 'Save'}
>>>>>>> c9c388d2
          </Button>
        </div>
      </form>
    </ScrollArea>
  );
}

export default AddEditBlogs;<|MERGE_RESOLUTION|>--- conflicted
+++ resolved
@@ -19,17 +19,6 @@
     content: string;
     image: File | null;
   };
-<<<<<<< HEAD
-  /* eslint-disable @typescript-eslint/no-explicit-any */
-  setNewBlog: React.Dispatch<React.SetStateAction<any>>;
-  previewUrl: string;
-  setPreviewUrl: React.Dispatch<React.SetStateAction<string>>;
-  handleImageChange: (e: React.ChangeEvent<HTMLInputElement>) => void;
-  /* eslint-disable @typescript-eslint/no-explicit-any */
-  createBlogMutation: any;
-  /* eslint-disable @typescript-eslint/no-explicit-any */
-  updateBlogMutation: any;
-=======
   setNewBlog: React.Dispatch<React.SetStateAction<Blog>>;
   previewUrl: string;
   setPreviewUrl: React.Dispatch<React.SetStateAction<string>>;
@@ -40,7 +29,6 @@
   updateBlogMutation: {
     isPending: boolean;
   };
->>>>>>> c9c388d2
   editingBlog: boolean;
 }
 
@@ -103,14 +91,8 @@
                   type="button"
                   variant="outline"
                   onClick={() => {
-<<<<<<< HEAD
-                    setPreviewUrl("");
-                    /* eslint-disable @typescript-eslint/no-explicit-any */
-                    setNewBlog((prev: any) => ({ ...prev, image: null }));
-=======
                     setPreviewUrl('');
                     setNewBlog((prev: Blog) => ({ ...prev, image: null }));
->>>>>>> c9c388d2
                   }}
                 >
                   Remove
@@ -163,13 +145,8 @@
             {createBlogMutation.isPending || updateBlogMutation.isPending
               ? "Saving..."
               : editingBlog
-<<<<<<< HEAD
-              ? "Update"
-              : "Save"}
-=======
                 ? 'Update'
                 : 'Save'}
->>>>>>> c9c388d2
           </Button>
         </div>
       </form>
