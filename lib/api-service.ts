
const BASE_URL = "http://localhost:5100/api/v1";
<<<<<<< HEAD
const token =
  "eyJhbGciOiJIUzI1NiIsInR5cCI6IkpXVCJ9.eyJfaWQiOiI2ODBjNjU0ZDQxNTZiMWE2ZDIwMWVmZTkiLCJpYXQiOjE3NDU3Mjk3OTMsImV4cCI6MTc0NjMzNDU5M30._OnQBwQEQg5M49_TqsA0yNqp4WnSUTrg7r9w4EHTfYQ";
=======
// const token =
//   "eyJhbGciOiJIUzI1NiIsInR5cCI6IkpXVCJ9.eyJfaWQiOiI2ODBjNjU0ZDQxNTZiMWE2ZDIwMWVmZTkiLCJpYXQiOjE3NDU3Mjk3OTMsImV4cCI6MTc0NjMzNDU5M30._OnQBwQEQg5M49_TqsA0yNqp4WnSUTrg7r9w4EHTfYQ";
>>>>>>> 31d38fba

// const token = cookies().get("refreshToken")?.value;

console.log({ token });
export interface ApiResponse<T> {
  status: boolean | string;
  message: string;
  data?: T;
  results?: number;
  total?: number;
  page?: number;
  totalPages?: number;
  currentPage?: number;
}

class ApiService {
  private token: string | null = null;

  setToken(token: string) {
    this.token = token;
  }
  private async request<T>(
    endpoint: string,
    method = "GET",
    data?: any
  ): Promise<ApiResponse<T>> {
    const url = `${BASE_URL}${endpoint}`;
<<<<<<< HEAD
    console.log(token, "token");
    const headers: HeadersInit = {
      Authorization: `Bearer ${token}`,
=======

    console.log(this.token, "token");
    
    const headers: HeadersInit = {
      Authorization: `Bearer ${this.token}`,
>>>>>>> 31d38fba
    };

    if (!(data instanceof FormData) && method !== "GET") {
      headers["Content-Type"] = "application/json";
    }

    const config: RequestInit = {
      method,
      headers,
    };

    if (data) {
      if (data instanceof FormData) {
        config.body = data;
      } else if (method !== "GET") {
        config.body = JSON.stringify(data);
      }
    }

    try {
      const response = await fetch(url, config);
      const result = await response.json();
      return result;
    } catch (error) {
      console.error("API request failed:", error);
      throw error;
    }
  }

  // User Profile
  async getUserProfile(id: string) {
    return this.request(`/profile/get/${id}`);
  }

  async updateUserProfile(id: string, data: FormData) {
    return this.request(`/profile/update/${id}`, "PUT", data);
  }

  async changePassword(
    id: string,
    data: {
      currentPassword: string;
      newPassword: string;
      confirmPassword: string;
    }
  ) {
    return this.request(`/profile/password/${id}`, "PUT", data);
  }

  // About Us
  async createAboutUs(data: FormData) {
    return this.request("/aboutus/create", "POST", data);
  }

  async updateAboutUs(id: string, data: FormData) {
    return this.request(`/aboutus/update/${id}`, "PUT", data);
  }

  async getAboutUs() {
    return this.request("/aboutus/get");
  }

  // Privacy Policy
  async createPolicy(data: { text: string }) {
    return this.request("/policy/create", "POST", data);
  }

  async updatePolicy(id: string, data: { text: string }) {
    return this.request(`/policy/update/${id}`, "PUT", data);
  }

  async getPolicy() {
    return this.request("/policy/get");
  }

  // Terms & Conditions
  async createTerms(data: { text: string }) {
    return this.request("/terms/create", "POST", data);
  }

  async updateTerms(id: string, data: { text: string }) {
    return this.request(`/terms/update/${id}`, "PUT", data);
  }

  async getTerms() {
    return this.request("/terms/get");
  }

  // Auctions
  async getAllAuctions() {
    return this.request("/auctions/get-all-auctions");
  }

  async getActiveAuctions() {
    return this.request("/admin/auctions/active");
  }

  async getPendingAuctions() {
    return this.request("/admin/auctions/pending");
  }

  async getScheduledAuctions() {
    return this.request("/admin/auctions/scheduled");
  }

  async getEndedAuctions() {
    return this.request("/admin/auctions/ended");
  }

  async acceptAuction(id: string) {
    return this.request(`/admin/auctions/${id}/accept`, "POST");
  }

  async rejectAuction(id: string) {
    return this.request(`/admin/auctions/${id}/reject`, "POST");
  }

  async deleteAuction(id: string) {
    return this.request(`/admin/auctions/${id}`, "DELETE");
  }

  // Bidders
  async getAllBidders() {
    return this.request("/bids/all");
  }

  async getTopBidders() {
    return this.request("/bids/top-bidders");
  }

  async deleteBidder(id: string) {
    return this.request(`/bids/delete/${id}`, "DELETE");
  }

  // Categories
  async getAllCategories() {
    return this.request("/admin/categories/all");
  }

  async createCategory(data: FormData) {
    return this.request("/admin/categories/", "POST", data);
  }

  async updateCategory(id: string, data: FormData) {
    return this.request(`/admin/categories/update/${id}`, "PUT", data);
  }

  async deleteCategory(id: string) {
    return this.request(`/admin/categories/delate/${id}`, "DELETE");
  }

  // Blogs
  async getAllBlogs() {
    return this.request("/admin/blogs/all");
  }

  async getBlogDetails(id: string) {
    return this.request(`/admin/blogs/${id}`);
  }

  async createBlog(data: FormData) {
    return this.request("/admin/blogs/create", "POST", data);
  }

  async updateBlog(id: string, data: FormData) {
    return this.request(`/admin/blogs/update/${id}`, "PUT", data);
  }

  async deleteBlog(id: string) {
    return this.request(`/admin/blogs/delete/${id}`, "DELETE");
  }

  async getBlogComments(id: string) {
    return this.request(`/admin/blogs/get-comment/${id}`);
  }

  async deleteBlogComment(blogId: string, commentId: string) {
    return this.request(`/admin/blogs/delete/${blogId}/${commentId}`, "DELETE");
  }

  // Sellers
  async getAllSellers() {
    return this.request("/admin/get-sellers");
  }


  async deleteSeller(id: string) {
    return this.request(`/admin/delete-seller/${id}`, "DELETE");
  }
}

export const apiService = new ApiService();<|MERGE_RESOLUTION|>--- conflicted
+++ resolved
@@ -1,16 +1,8 @@
 
 const BASE_URL = "http://localhost:5100/api/v1";
-<<<<<<< HEAD
 const token =
   "eyJhbGciOiJIUzI1NiIsInR5cCI6IkpXVCJ9.eyJfaWQiOiI2ODBjNjU0ZDQxNTZiMWE2ZDIwMWVmZTkiLCJpYXQiOjE3NDU3Mjk3OTMsImV4cCI6MTc0NjMzNDU5M30._OnQBwQEQg5M49_TqsA0yNqp4WnSUTrg7r9w4EHTfYQ";
-=======
-// const token =
-//   "eyJhbGciOiJIUzI1NiIsInR5cCI6IkpXVCJ9.eyJfaWQiOiI2ODBjNjU0ZDQxNTZiMWE2ZDIwMWVmZTkiLCJpYXQiOjE3NDU3Mjk3OTMsImV4cCI6MTc0NjMzNDU5M30._OnQBwQEQg5M49_TqsA0yNqp4WnSUTrg7r9w4EHTfYQ";
->>>>>>> 31d38fba
-
-// const token = cookies().get("refreshToken")?.value;
-
-console.log({ token });
+
 export interface ApiResponse<T> {
   status: boolean | string;
   message: string;
@@ -34,17 +26,11 @@
     data?: any
   ): Promise<ApiResponse<T>> {
     const url = `${BASE_URL}${endpoint}`;
-<<<<<<< HEAD
-    console.log(token, "token");
-    const headers: HeadersInit = {
-      Authorization: `Bearer ${token}`,
-=======
 
     console.log(this.token, "token");
     
     const headers: HeadersInit = {
       Authorization: `Bearer ${this.token}`,
->>>>>>> 31d38fba
     };
 
     if (!(data instanceof FormData) && method !== "GET") {
