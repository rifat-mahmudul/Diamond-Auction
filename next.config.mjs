/** @type {import('next').NextConfig} */
const nextConfig = {
    images: {
        remotePatterns: [
            {
                protocol: 'https',
                hostname: 'res.cloudinary.com',
<<<<<<< HEAD
=======
                pathname: '**',
>>>>>>> bd240d88
            },
        ],
    },
};

export default nextConfig;<|MERGE_RESOLUTION|>--- conflicted
+++ resolved
@@ -5,10 +5,7 @@
             {
                 protocol: 'https',
                 hostname: 'res.cloudinary.com',
-<<<<<<< HEAD
-=======
                 pathname: '**',
->>>>>>> bd240d88
             },
         ],
     },
